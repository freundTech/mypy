"""Mypy type checker."""

import itertools

from typing import Undefined, Any, Dict, Set, List, cast, overload, Tuple, Function, typevar, Union

from mypy.errors import Errors
from mypy.nodes import (
    SymbolTable, Node, MypyFile, VarDef, LDEF, Var,
    OverloadedFuncDef, FuncDef, FuncItem, FuncBase, TypeInfo,
    ClassDef, GDEF, Block, AssignmentStmt, NameExpr, MemberExpr, IndexExpr,
    TupleExpr, ListExpr, ParenExpr, ExpressionStmt, ReturnStmt, IfStmt,
    WhileStmt, OperatorAssignmentStmt, YieldStmt, WithStmt, AssertStmt,
    RaiseStmt, TryStmt, ForStmt, DelStmt, CallExpr, IntExpr, StrExpr,
    BytesExpr, UnicodeExpr, FloatExpr, OpExpr, UnaryExpr, CastExpr, SuperExpr,
    TypeApplication, DictExpr, SliceExpr, FuncExpr, TempNode, SymbolTableNode,
    Context, ListComprehension, ConditionalExpr, GeneratorExpr,
    Decorator, SetExpr, PassStmt, TypeVarExpr, UndefinedExpr, PrintStmt,
    LITERAL_TYPE, BreakStmt, ContinueStmt, ComparisonExpr, StarExpr,
<<<<<<< HEAD
    YieldFromExpr, YieldFromStmt, NamedTupleExpr, SetComprehension,
    DictionaryComprehension
=======
    YieldFromExpr, YieldFromStmt, NamedTupleExpr, ComplexExpr
>>>>>>> 2d7bdc87
)
from mypy.nodes import function_type, method_type
from mypy import nodes
from mypy.types import (
    Type, AnyType, Callable, Void, FunctionLike, Overloaded, TupleType,
    Instance, NoneTyp, UnboundType, ErrorType, TypeTranslator, strip_type, UnionType
)
from mypy.sametypes import is_same_type
from mypy.messages import MessageBuilder
import mypy.checkexpr
from mypy import messages
from mypy.subtypes import (
    is_subtype, is_equivalent, is_proper_subtype,
    is_more_precise, restrict_subtype_away
)
from mypy.maptype import map_instance_to_supertype
from mypy.semanal import self_type, set_callable_name, refers_to_fullname
from mypy.erasetype import erase_typevars
from mypy.expandtype import expand_type_by_instance, expand_type
from mypy.visitor import NodeVisitor
from mypy.join import join_simple, join_types
from mypy.treetransform import TransformVisitor
from mypy.meet import meet_simple, meet_simple_away, nearest_builtin_ancestor, is_overlapping_types


# Kinds of isinstance checks.
ISINSTANCE_OVERLAPPING = 0
ISINSTANCE_ALWAYS_TRUE = 1
ISINSTANCE_ALWAYS_FALSE = 2

T = typevar('T')


def min_with_None_large(x: T, y: T) -> T:
    """Return min(x, y) but with  a < None for all variables a that are not None"""
    if x is None:
        return y
    return min(x, x if y is None else y)


class Frame(Dict[Any, Type]):
    pass


class Key(AnyType):
    pass


class ConditionalTypeBinder:
    """Keep track of conditional types of variables."""

    def __init__(self) -> None:
        self.frames = List[Frame]()
        # The first frame is special: it's the declared types of variables.
        self.frames.append(Frame())
        self.dependencies = Dict[Key, Set[Key]]()  # Set of other keys to invalidate if a key
                                                   # is changed
        self._added_dependencies = Set[Key]()      # Set of keys with dependencies added already

        self.frames_on_escape = Dict[int, List[Frame]]()

        self.try_frames = Set[int]()
        self.loop_frames = List[int]()

    def _add_dependencies(self, key: Key, value: Key = None) -> None:
        if value is None:
            value = key
            if value in self._added_dependencies:
                return
            self._added_dependencies.add(value)
        if isinstance(key, tuple):
            key = cast(Any, key)   # XXX sad
            if key != value:
                self.dependencies[key] = Set[Key]()
                self.dependencies.setdefault(key, Set[Key]()).add(value)
            for elt in cast(Any, key):
                self._add_dependencies(elt, value)

    def push_frame(self) -> Frame:
        d = Frame()
        self.frames.append(d)
        return d

    def _push(self, key: Key, type: Type, index: int=-1) -> None:
        self._add_dependencies(key)
        self.frames[index][key] = type

    def _get(self, key: Key, index: int=-1) -> Type:
        if index < 0:
            index += len(self.frames)
        for i in range(index, -1, -1):
            if key in self.frames[i]:
                return self.frames[i][key]
        return None

    def push(self, expr: Node, type: Type) -> None:
        if not expr.literal:
            return
        key = expr.literal_hash
        self.frames[0][key] = self.get_declaration(expr)
        self._push(key, type)

    def get(self, expr: Node) -> Type:
        return self._get(expr.literal_hash)

    def update_from_options(self, frames: List[Frame]) -> bool:
        """Update the frame to reflect that each key will be updated
        as in one of the frames.  Return whether any item changes."""

        changed = False
        keys = set(key for f in frames for key in f)

        for key in keys:
            current_value = self._get(key)
            resulting_values = [f.get(key, current_value) for f in frames]
            if any(x is None for x in resulting_values):
                continue

            type = resulting_values[0]
            for other in resulting_values[1:]:
                type = join_simple(self.frames[0][key], type, other)
            if not is_same_type(type, current_value):
                self._push(key, type)
                changed = True

        return changed

    def update_expand(self, frame: Frame, index: int = -1) -> bool:
        """Update frame to include another one, if that other one is larger than the current value.

        Return whether anything changed."""
        result = False

        for key in frame:
            old_type = self._get(key, index)
            if old_type is None:
                continue
            replacement = join_simple(self.frames[0][key], old_type, frame[key])

            if not is_same_type(replacement, old_type):
                self._push(key, replacement, index)
                result = True
        return result

    def pop_frame(self, canskip=True, fallthrough=False) -> Tuple[bool, Frame]:
        """Pop a frame.

        If canskip, then allow types to skip all the inner frame
        blocks.

        If fallthrough, then allow types to escape from the inner
        frame to the resulting frame.

        Return whether the newly innermost frame was modified since it
        was last on top, and what it would be if the block had run to
        completion.
        """
        result = self.frames.pop()

        options = self.frames_on_escape.get(len(self.frames) - 1, [])
        if canskip:
            options.append(self.frames[-1])
        if fallthrough:
            options.append(result)

        changed = self.update_from_options(options)

        return (changed, result)

    def get_declaration(self, expr: Any) -> Type:
        if hasattr(expr, 'node') and isinstance(expr.node, Var):
            return expr.node.type
        else:
            return self.frames[0].get(expr.literal_hash)

    def assign_type(self, expr: Node, type: Type) -> None:
        if not expr.literal:
            return
        self.invalidate_dependencies(expr)

        declared_type = self.get_declaration(expr)

        if declared_type is None:
            # Not sure why this happens.  It seems to mainly happen in
            # member initialization.
            return
        if not is_subtype(type, declared_type):
            # Pretty sure this is only happens when there's a type error.

            # Ideally this function wouldn't be called if the
            # expression has a type error, though -- do other kinds of
            # errors cause this function to get called at invalid
            # times?

            return

        # If x is Any and y is int, after x = y we do not infer that x is int.
        # This could be changed.

        if isinstance(self.most_recent_enclosing_type(expr, type), AnyType):
            pass
        elif isinstance(type, AnyType):
            self.push(expr, declared_type)
        else:
            self.push(expr, type)

        for i in self.try_frames:
            # XXX This should probably not copy the entire frame, but
            # just copy this variable into a single stored frame.
            self.allow_jump(i)

    def invalidate_dependencies(self, expr: Node) -> None:
        """Invalidate knowledge of types that include expr, but not expr itself.

        For example, when expr is foo.bar, invalidate foo.bar.baz and
        foo.bar[0].

        It is overly conservative: it invalidates globally, including
        in code paths unreachable from here.
        """
        for dep in self.dependencies.get(expr.literal_hash, Set[Key]()):
            for f in self.frames:
                if dep in f:
                    del f[dep]

    def most_recent_enclosing_type(self, expr: Node, type: Type) -> Type:
        if isinstance(type, AnyType):
            return self.get_declaration(expr)
        key = expr.literal_hash
        enclosers = ([self.get_declaration(expr)] +
                     [f[key] for f in self.frames
                      if key in f and is_subtype(type, f[key])])
        return enclosers[-1]

    def allow_jump(self, index: int) -> None:
        new_frame = Frame()
        for f in self.frames[index + 1:]:
            for k in f:
                new_frame[k] = f[k]

        self.frames_on_escape.setdefault(index, []).append(new_frame)

    def push_loop_frame(self):
        self.loop_frames.append(len(self.frames) - 1)

    def pop_loop_frame(self):
        self.loop_frames.pop()


def meet_frames(*frames: Frame) -> Frame:
    answer = Frame()
    for f in frames:
        for key in f:
            if key in answer:
                answer[key] = meet_simple(answer[key], f[key])
            else:
                answer[key] = f[key]
    return answer


class TypeChecker(NodeVisitor[Type]):
    """Mypy type checker.

    Type check mypy source files that have been semantically analysed.
    """

    # Target Python major version
    pyversion = 3
    # Error message reporting
    errors = Undefined(Errors)
    # SymbolNode table for the whole program
    symtable = Undefined(SymbolTable)
    # Utility for generating messages
    msg = Undefined(MessageBuilder)
    # Types of type checked nodes
    type_map = Undefined(Dict[Node, Type])

    # Helper for managing conditional types
    binder = Undefined(ConditionalTypeBinder)
    # Helper for type checking expressions
    expr_checker = Undefined('mypy.checkexpr.ExpressionChecker')

    # Stack of function return types
    return_types = Undefined(List[Type])
    # Type context for type inference
    type_context = Undefined(List[Type])
    # Flags; true for dynamically typed functions
    dynamic_funcs = Undefined(List[bool])
    # Stack of functions being type checked
    function_stack = Undefined(List[FuncItem])
    # Set to True on return/break/raise, False on blocks that can block any of them
    breaking_out = False

    globals = Undefined(SymbolTable)
    locals = Undefined(SymbolTable)
    modules = Undefined(Dict[str, MypyFile])

    def __init__(self, errors: Errors, modules: Dict[str, MypyFile],
                 pyversion: int = 3) -> None:
        """Construct a type checker.

        Use errors to report type check errors. Assume symtable has been
        populated by the semantic analyzer.
        """
        self.expr_checker
        self.errors = errors
        self.modules = modules
        self.pyversion = pyversion
        self.msg = MessageBuilder(errors)
        self.type_map = {}
        self.binder = ConditionalTypeBinder()
        self.binder.push_frame()
        self.expr_checker = mypy.checkexpr.ExpressionChecker(self, self.msg)
        self.return_types = []
        self.type_context = []
        self.dynamic_funcs = []
        self.function_stack = []

    def visit_file(self, file_node: MypyFile, path: str) -> None:
        """Type check a mypy file with the given path."""
        self.errors.set_file(path)
        self.globals = file_node.names
        self.locals = None

        for d in file_node.defs:
            self.accept(d)

    def accept(self, node: Node, type_context: Type = None) -> Type:
        """Type check a node in the given type context."""
        self.type_context.append(type_context)
        typ = node.accept(self)
        self.type_context.pop()
        self.store_type(node, typ)
        if self.is_dynamic_function():
            return AnyType()
        else:
            return typ

    def accept_in_frame(self, node: Node, type_context: Type = None,
                        repeat_till_fixed: bool = False) -> Type:
        """Type check a node in the given type context in a new frame of inferred types."""
        while True:
            self.binder.push_frame()
            answer = self.accept(node, type_context)
            changed, _ = self.binder.pop_frame(True, True)
            self.breaking_out = False
            if not repeat_till_fixed or not changed:
                break

        return answer

    #
    # Definitions
    #

    def visit_var_def(self, defn: VarDef) -> Type:
        """Type check a variable definition.

        It can be of any kind: local, member or global.
        """
        # Type check initializer.
        if defn.init:
            # There is an initializer.
            if defn.items[0].type:
                # Explicit types.
                if len(defn.items) == 1:
                    self.check_simple_assignment(defn.items[0].type,
                                                 defn.init, defn.init)
                else:
                    # Multiple assignment.
                    lv = List[Node]()
                    for v in defn.items:
                        lv.append(self.temp_node(v.type, v))
                    self.check_multi_assignment(lv, defn.init, defn.init)
            else:
                init_type = self.accept(defn.init)
                if defn.kind == LDEF and not defn.is_top_level:
                    # Infer local variable type if there is an initializer
                    # except if the definition is at the top level (outside a
                    # function).
                    self.infer_local_variable_type(defn.items, init_type, defn)
        else:
            # No initializer
            if (defn.kind == LDEF and not defn.items[0].type and
                    not defn.is_top_level and not self.is_dynamic_function()):
                self.fail(messages.NEED_ANNOTATION_FOR_VAR, defn)

    def infer_local_variable_type(self, x, y, z):
        # TODO
        raise RuntimeError('Not implemented')

    def visit_overloaded_func_def(self, defn: OverloadedFuncDef) -> Type:
        num_abstract = 0
        for fdef in defn.items:
            self.check_func_item(fdef.func, name=fdef.func.name())
            if fdef.func.is_abstract:
                num_abstract += 1
        if num_abstract not in (0, len(defn.items)):
            self.fail(messages.INCONSISTENT_ABSTRACT_OVERLOAD, defn)
        if defn.info:
            self.check_method_override(defn)
            self.check_inplace_operator_method(defn)
        self.check_overlapping_overloads(defn)

    def check_overlapping_overloads(self, defn: OverloadedFuncDef) -> None:
        for i, item in enumerate(defn.items):
            for j, item2 in enumerate(defn.items[i + 1:]):
                # TODO overloads involving decorators
                sig1 = self.function_type(item.func)
                sig2 = self.function_type(item2.func)
                if is_unsafe_overlapping_signatures(sig1, sig2):
                    self.msg.overloaded_signatures_overlap(i + 1, j + 2,
                                                           item.func)

    def visit_func_def(self, defn: FuncDef) -> Type:
        """Type check a function definition."""
        self.check_func_item(defn, name=defn.name())
        if defn.info:
            self.check_method_override(defn)
            self.check_inplace_operator_method(defn)
        if defn.original_def:
            if not is_same_type(self.function_type(defn),
                                self.function_type(defn.original_def)):
                self.msg.incompatible_conditional_function_def(defn)

    def check_func_item(self, defn: FuncItem,
                        type_override: Callable = None,
                        name: str = None) -> Type:
        """Type check a function.

        If type_override is provided, use it as the function type.
        """
        # We may be checking a function definition or an anonymous function. In
        # the first case, set up another reference with the precise type.
        fdef = None  # type: FuncDef
        if isinstance(defn, FuncDef):
            fdef = defn

        self.function_stack.append(defn)
        self.dynamic_funcs.append(defn.type is None and not type_override)

        if fdef:
            self.errors.push_function(fdef.name())

        typ = self.function_type(defn)
        if type_override:
            typ = type_override
        if isinstance(typ, Callable):
            self.check_func_def(defn, typ, name)
        else:
            raise RuntimeError('Not supported')

        if fdef:
            self.errors.pop_function()

        self.dynamic_funcs.pop()
        self.function_stack.pop()

    def check_func_def(self, defn: FuncItem, typ: Callable, name: str) -> None:
        """Type check a function definition."""
        # Expand type variables with value restrictions to ordinary types.
        for item, typ in self.expand_typevars(defn, typ):
            old_binder = self.binder
            self.binder = ConditionalTypeBinder()
            self.binder.push_frame()
            defn.expanded.append(item)

            # We may be checking a function definition or an anonymous
            # function. In the first case, set up another reference with the
            # precise type.
            if isinstance(item, FuncDef):
                fdef = item
            else:
                fdef = None

            self.enter()

            if fdef:
                # Check if __init__ has an invalid, non-None return type.
                if (fdef.info and fdef.name() == '__init__' and
                        not isinstance(typ.ret_type, Void) and
                        not self.dynamic_funcs[-1]):
                    self.fail(messages.INIT_MUST_NOT_HAVE_RETURN_TYPE,
                              item.type)

            if name in nodes.reverse_op_method_set:
                self.check_reverse_op_method(item, typ, name)

            # Push return type.
            self.return_types.append(typ.ret_type)

            # Store argument types.
            nargs = len(item.args)
            for i in range(len(typ.arg_types)):
                arg_type = typ.arg_types[i]
                if typ.arg_kinds[i] == nodes.ARG_STAR:
                    arg_type = self.named_generic_type('builtins.list',
                                                       [arg_type])
                elif typ.arg_kinds[i] == nodes.ARG_STAR2:
                    arg_type = self.named_generic_type('builtins.dict',
                                                       [self.str_type(),
                                                        arg_type])
                item.args[i].type = arg_type

            # Type check initialization expressions.
            for j in range(len(item.init)):
                if item.init[j]:
                    self.accept(item.init[j])

            # Clear out the default assignments from the binder
            self.binder.pop_frame()
            self.binder.push_frame()
            # Type check body in a new scope.
            self.accept_in_frame(item.body)

            self.return_types.pop()

            self.leave()
            self.binder = old_binder

    def check_reverse_op_method(self, defn: FuncItem, typ: Callable,
                                method: str) -> None:
        """Check a reverse operator method such as __radd__."""

        # If the argument of a reverse operator method such as __radd__
        # does not define the corresponding non-reverse method such as __add__
        # the return type of __radd__ may not reliably represent the value of
        # the corresponding operation even in a fully statically typed program.
        #
        # This example illustrates the issue:
        #
        #   class A: pass
        #   class B:
        #       def __radd__(self, x: A) -> int: # Note that A does not define
        #           return 1                     # __add__!
        #   class C(A):
        #       def __add__(self, x: Any) -> str: return 'x'
        #   a = Undefined(A)
        #   a = C()
        #   a + B()  # Result would be 'x', even though static type seems to
        #            # be int!

        if method in ('__eq__', '__ne__'):
            # These are defined for all objects => can't cause trouble.
            return

        # With 'Any' or 'object' return type we are happy, since any possible
        # return value is valid.
        ret_type = typ.ret_type
        if isinstance(ret_type, AnyType):
            return
        if isinstance(ret_type, Instance):
            if ret_type.type.fullname() == 'builtins.object':
                return
        # Plausibly the method could have too few arguments, which would result
        # in an error elsewhere.
        if len(typ.arg_types) <= 2:
            # TODO check self argument kind

            # Check for the issue described above.
            arg_type = typ.arg_types[1]
            other_method = nodes.normal_from_reverse_op[method]
            fail = False
            if isinstance(arg_type, Instance):
                if not arg_type.type.has_readable_member(other_method):
                    fail = True
            elif isinstance(arg_type, AnyType):
                self.msg.reverse_operator_method_with_any_arg_must_return_any(
                    method, defn)
                return
            elif isinstance(arg_type, UnionType):
                if not arg_type.has_readable_member(other_method):
                    fail = True
            else:
                fail = True
            if fail:
                self.msg.invalid_reverse_operator_signature(
                    method, other_method, defn)
                return

            typ2 = self.expr_checker.analyse_external_member_access(
                other_method, arg_type, defn)
            self.check_overlapping_op_methods(
                typ, method, defn.info,
                typ2, other_method, cast(Instance, arg_type),
                defn)

    def check_overlapping_op_methods(self,
                                     reverse_type: Callable,
                                     reverse_name: str,
                                     reverse_class: TypeInfo,
                                     forward_type: Type,
                                     forward_name: str,
                                     forward_base: Instance,
                                     context: Context) -> None:
        """Check for overlapping method and reverse method signatures.

        Assume reverse method has valid argument count and kinds.
        """

        # Reverse operator method that overlaps unsafely with the
        # forward operator method can result in type unsafety. This is
        # similar to overlapping overload variants.
        #
        # This example illustrates the issue:
        #
        #   class X: pass
        #   class A:
        #       def __add__(self, x: X) -> int:
        #           if isinstance(x, X):
        #               return 1
        #           return NotImplemented
        #   class B:
        #       def __radd__(self, x: A) -> str: return 'x'
        #   class C(X, B): pass
        #   b = Undefined(B)
        #   b = C()
        #   A() + b # Result is 1, even though static type seems to be str!
        #
        # The reason for the problem is that B and X are overlapping
        # types, and the return types are different. Also, if the type
        # of x in __radd__ would not be A, the methods could be
        # non-overlapping.

        if isinstance(forward_type, Callable):
            # TODO check argument kinds
            if len(forward_type.arg_types) < 1:
                # Not a valid operator method -- can't succeed anyway.
                return

            # Construct normalized function signatures corresponding to the
            # operator methods. The first argument is the left operand and the
            # second operand is the right argument -- we switch the order of
            # the arguments of the reverse method.
            forward_tweaked = Callable([forward_base,
                                        forward_type.arg_types[0]],
                                       [nodes.ARG_POS] * 2,
                                       [None] * 2,
                                       forward_type.ret_type,
                                       forward_type.fallback,
                                       name=forward_type.name)
            reverse_args = reverse_type.arg_types
            reverse_tweaked = Callable([reverse_args[1], reverse_args[0]],
                                       [nodes.ARG_POS] * 2,
                                       [None] * 2,
                                       reverse_type.ret_type,
                                       fallback=self.named_type('builtins.function'),
                                       name=reverse_type.name)

            if is_unsafe_overlapping_signatures(forward_tweaked,
                                                reverse_tweaked):
                self.msg.operator_method_signatures_overlap(
                    reverse_class.name(), reverse_name,
                    forward_base.type.name(), forward_name, context)
        elif isinstance(forward_type, Overloaded):
            for item in forward_type.items():
                self.check_overlapping_op_methods(
                    reverse_type, reverse_name, reverse_class,
                    item, forward_name, forward_base, context)
        else:
            # TODO what about this?
            assert False, 'Forward operator method type is not Callable'

    def check_inplace_operator_method(self, defn: FuncBase) -> None:
        """Check an inplace operator method such as __iadd__.

        They cannot arbitrarily overlap with __add__.
        """
        method = defn.name()
        if method not in nodes.inplace_operator_methods:
            return
        typ = self.method_type(defn)
        cls = defn.info
        other_method = '__' + method[3:]
        if cls.has_readable_member(other_method):
            instance = self_type(cls)
            typ2 = self.expr_checker.analyse_external_member_access(
                other_method, instance, defn)
            fail = False
            if isinstance(typ2, FunctionLike):
                if not is_more_general_arg_prefix(typ, typ2):
                    fail = True
            else:
                # TODO overloads
                fail = True
            if fail:
                self.msg.signatures_incompatible(method, other_method, defn)

    def expand_typevars(self, defn: FuncItem,
                        typ: Callable) -> List[Tuple[FuncItem, Callable]]:
        # TODO use generator
        subst = List[List[Tuple[int, Type]]]()
        tvars = typ.variables or []
        tvars = tvars[:]
        if defn.info:
            # Class type variables
            tvars += defn.info.defn.type_vars or []
        for tvar in tvars:
            if tvar.values:
                subst.append([(tvar.id, value)
                              for value in tvar.values])
        if subst:
            result = List[Tuple[FuncItem, Callable]]()
            for substitutions in itertools.product(*subst):
                mapping = dict(substitutions)
                expanded = cast(Callable, expand_type(typ, mapping))
                result.append((expand_func(defn, mapping), expanded))
            return result
        else:
            return [(defn, typ)]

    def check_method_override(self, defn: FuncBase) -> None:
        """Check if function definition is compatible with base classes."""
        # Check against definitions in base classes.
        for base in defn.info.mro[1:]:
            self.check_method_or_accessor_override_for_base(defn, base)

    def check_method_or_accessor_override_for_base(self, defn: FuncBase,
                                                   base: TypeInfo) -> None:
        """Check if method definition is compatible with a base class."""
        if base:
            name = defn.name()
            if name != '__init__':
                # Check method override (__init__ is special).
                self.check_method_override_for_base_with_name(defn, name, base)
                if name in nodes.inplace_operator_methods:
                    # Figure out the name of the corresponding operator method.
                    method = '__' + name[3:]
                    # An inplace overator method such as __iadd__ might not be
                    # always introduced safely if a base class defined __add__.
                    # TODO can't come up with an example where this is
                    #      necessary; now it's "just in case"
                    self.check_method_override_for_base_with_name(defn, method,
                                                                  base)

    def check_method_override_for_base_with_name(
            self, defn: FuncBase, name: str, base: TypeInfo) -> None:
        base_attr = base.names.get(name)
        if base_attr:
            # The name of the method is defined in the base class.

            # Construct the type of the overriding method.
            typ = self.method_type(defn)
            # Map the overridden method type to subtype context so that
            # it can be checked for compatibility.
            original_type = base_attr.type
            if original_type is None and isinstance(base_attr.node,
                                                    FuncDef):
                original_type = self.function_type(cast(FuncDef,
                                                        base_attr.node))
            if isinstance(original_type, FunctionLike):
                original = map_type_from_supertype(
                    method_type(original_type),
                    defn.info, base)
                # Check that the types are compatible.
                # TODO overloaded signatures
                self.check_override(cast(FunctionLike, typ),
                                    cast(FunctionLike, original),
                                    defn.name(),
                                    name,
                                    base.name(),
                                    defn)
            else:
                assert original_type is not None
                self.msg.signature_incompatible_with_supertype(
                    defn.name(), name, base.name(), defn)

    def check_override(self, override: FunctionLike, original: FunctionLike,
                       name: str, name_in_super: str, supertype: str,
                       node: Context) -> None:
        """Check a method override with given signatures.

        Arguments:
          override:  The signature of the overriding method.
          original:  The signature of the original supertype method.
          name:      The name of the subtype. This and the next argument are
                     only used for generating error messages.
          supertype: The name of the supertype.
        """
        if (isinstance(override, Overloaded) or
                isinstance(original, Overloaded) or
                len(cast(Callable, override).arg_types) !=
                len(cast(Callable, original).arg_types) or
                cast(Callable, override).min_args !=
                cast(Callable, original).min_args):
            # Use boolean variable to clarify code.
            fail = False
            if not is_subtype(override, original):
                fail = True
            elif (not isinstance(original, Overloaded) and
                  isinstance(override, Overloaded) and
                  name in nodes.reverse_op_methods.keys()):
                # Operator method overrides cannot introduce overloading, as
                # this could be unsafe with reverse operator methods.
                fail = True
            if fail:
                self.msg.signature_incompatible_with_supertype(
                    name, name_in_super, supertype, node)
            return
        else:
            # Give more detailed messages for the common case of both
            # signatures having the same number of arguments and no
            # overloads.

            coverride = cast(Callable, override)
            coriginal = cast(Callable, original)

            for i in range(len(coverride.arg_types)):
                if not is_subtype(coriginal.arg_types[i],
                                  coverride.arg_types[i]):
                    self.msg.argument_incompatible_with_supertype(
                        i + 1, name, name_in_super, supertype, node)

            if not is_subtype(coverride.ret_type, coriginal.ret_type):
                self.msg.return_type_incompatible_with_supertype(
                    name, name_in_super, supertype, node)

    def visit_class_def(self, defn: ClassDef) -> Type:
        """Type check a class definition."""
        typ = defn.info
        self.errors.push_type(defn.name)
        old_binder = self.binder
        self.binder = ConditionalTypeBinder()
        self.binder.push_frame()
        self.accept(defn.defs)
        self.binder = old_binder
        self.check_multiple_inheritance(typ)
        self.errors.pop_type()

    def check_multiple_inheritance(self, typ: TypeInfo) -> None:
        """Check for multiple inheritance related errors."""

        if len(typ.bases) <= 1:
            # No multiple inheritance.
            return
        # Verify that inherited attributes are compatible.
        mro = typ.mro[1:]
        for i, base in enumerate(mro):
            for name in base.names:
                for base2 in mro[i + 1:]:
                    # We only need to check compatibility of attributes from classes not
                    # in a subclass relationship. For subclasses, normal (single inheritance)
                    # checks suffice (these are implemented elsewhere).
                    if name in base2.names and not base2 in base.mro:
                        self.check_compatibility(name, base, base2, typ)
        # Verify that base class layouts are compatible.
        builtin_bases = [nearest_builtin_ancestor(base.type)
                         for base in typ.bases]
        for base1 in builtin_bases:
            for base2 in builtin_bases:
                if not (base1 in base2.mro or base2 in base1.mro):
                    self.fail(messages.INSTANCE_LAYOUT_CONFLICT, typ)
        # Verify that no disjointclass constraints are violated.
        for base in typ.mro:
            for disjoint in base.disjointclass_decls:
                if disjoint in typ.mro:
                    self.msg.disjointness_violation(base, disjoint, typ)

    def check_compatibility(self, name: str, base1: TypeInfo,
                            base2: TypeInfo, ctx: Context) -> None:
        if name == '__init__':
            # __init__ can be incompatible -- it's a special case.
            return
        first = base1[name]
        second = base2[name]
        first_type = first.type
        second_type = second.type
        if (isinstance(first_type, FunctionLike) and
                isinstance(second_type, FunctionLike)):
            # Method override
            first_sig = method_type(cast(FunctionLike, first_type))
            second_sig = method_type(cast(FunctionLike, second_type))
            # TODO Can we relax the equivalency requirement?
            ok = is_equivalent(first_sig, second_sig)
        else:
            ok = is_equivalent(first_type, second_type)
        if not ok:
            self.msg.base_class_definitions_incompatible(name, base1, base2,
                                                         ctx)

    #
    # Statements
    #

    def visit_block(self, b: Block) -> Type:
        if b.is_unreachable:
            return None
        for s in b.body:
            self.accept(s)
            if self.breaking_out:
                break

    def visit_assignment_stmt(self, s: AssignmentStmt) -> Type:
        """Type check an assignment statement.

        Handle all kinds of assignment statements (simple, indexed, multiple).
        """
        self.check_assignment(s.lvalues[-1], s.rvalue, s.type == None)

        if len(s.lvalues) > 1:
            # Chained assignment (e.g. x = y = ...).
            # Make sure that rvalue type will not be reinferred.
            rvalue = self.temp_node(self.type_map[s.rvalue], s)
            for lv in s.lvalues[:-1]:
                self.check_assignment(lv, rvalue, s.type == None)

    def check_assignment(self, lvalue: Node, rvalue: Node, infer_lvalue_type: bool = True) -> None:
        """Type check a single assignment: lvalue = rvalue
        """
        if isinstance(lvalue, ParenExpr):
            self.check_assignment(lvalue.expr, rvalue, infer_lvalue_type)
        elif isinstance(lvalue, TupleExpr) or isinstance(lvalue, ListExpr):
            ltuple = cast(Union[TupleExpr, ListExpr], lvalue)
            rvalue = self.remove_parens(rvalue)

            self.check_assignment_to_multiple_lvalues(ltuple.items, rvalue, lvalue, infer_lvalue_type)
        else:
            lvalue_type, index_lvalue, inferred = self.check_lvalue(lvalue)

            if lvalue_type:
                rvalue_type = self.check_simple_assignment(lvalue_type, rvalue, lvalue)

                if rvalue_type and infer_lvalue_type:
                    self.binder.assign_type(lvalue, rvalue_type)
            elif index_lvalue:
                self.check_indexed_assignment(index_lvalue, rvalue, rvalue)

            if inferred:
                self.infer_variable_type(inferred, lvalue, self.accept(rvalue),
                                         rvalue)

    def check_assignment_to_multiple_lvalues(self, lvalues: List[Node], rvalue: Node, context: Context,
                                             infer_lvalue_type: bool = True) -> None:
        if isinstance(rvalue, TupleExpr) or isinstance(rvalue, ListExpr):
            # Recursively go into Tuple or List expression rhs instead of
            # using the type of rhs, because this allowed more fine grained
            # control in cases like: a, b = [int, str] where rhs would get
            # type List[object]

            rvalues = cast(Union[TupleExpr, ListExpr], rvalue).items

            if self.check_rvalue_count_in_assignment(lvalues, len(rvalues), context):
                star_index = next((i for i, lv in enumerate(lvalues) if
                                                isinstance(lv, StarExpr)), len(lvalues))

                left_lvs = lvalues[:star_index]
                star_lv = cast(StarExpr, lvalues[star_index]) if star_index != len(lvalues) else None
                right_lvs = lvalues[star_index+1:]

                left_rvs, star_rvs, right_rvs = self.split_around_star(
                                                rvalues, star_index, len(lvalues))

                lr_pairs = list(zip(left_lvs, left_rvs))
                if star_lv:
                    rv_list = ListExpr(star_rvs)
                    rv_list.set_line(rvalue.get_line())
                    lr_pairs.append( (star_lv.expr, rv_list) )
                lr_pairs.extend(zip(right_lvs, right_rvs))

                for lv, rv in lr_pairs:
                    self.check_assignment(lv, rv, infer_lvalue_type)
        else:
            self.check_multi_assignment(lvalues, rvalue, context, infer_lvalue_type)

    def check_rvalue_count_in_assignment(self, lvalues: List[Node], rvalue_count: int,
                                                                    context: Context) -> bool:
        if any(isinstance(lvalue, StarExpr) for lvalue in lvalues):
            if len(lvalues)-1 > rvalue_count:
                self.msg.wrong_number_values_to_unpack(rvalue_count,
                                len(lvalues)-1, context)
                return False
        elif rvalue_count != len(lvalues):
            self.msg.wrong_number_values_to_unpack(rvalue_count,
                            len(lvalues), context)
            return False
        return True

    def remove_parens(self, node: Node) -> Node:
        if isinstance(node, ParenExpr):
            return self.remove_parens(node.expr)
        else:
            return node

    def check_multi_assignment(self, lvalues: List[Node],
                                  rvalue: Node,
                                  context: Context,
                                  infer_lvalue_type: bool = True,
                                  msg: str = None) -> None:
        """Check the assignment of one rvalue to a number of lvalues
        for example from a ListExpr or TupleExpr.
        """

        if not msg:
            msg = messages.INCOMPATIBLE_TYPES_IN_ASSIGNMENT

        # First handle case where rvalue is of form Undefined, ...
        rvalue_type = get_undefined_tuple(rvalue, self.named_type('builtins.tuple'))
        undefined_rvalue = True
        if not rvalue_type:
            # Infer the type of an ordinary rvalue expression.
            rvalue_type = self.accept(rvalue)  # TODO maybe elsewhere; redundant
            undefined_rvalue = False

        if isinstance(rvalue_type, AnyType):
            for lv in lvalues:
                if isinstance(lv, StarExpr):
                    lv = lv.expr
                self.check_assignment(lv, self.temp_node(AnyType(), context), infer_lvalue_type)
        elif isinstance(rvalue_type, TupleType):
            self.check_multi_assignment_from_tuple(lvalues, rvalue, cast(TupleType, rvalue_type),
                                                  context, undefined_rvalue, infer_lvalue_type)
        else:
            self.check_multi_assignment_from_iterable(lvalues, rvalue_type,
                                                     context, infer_lvalue_type)

    def check_multi_assignment_from_tuple(self, lvalues: List[Node], rvalue: Node,
                                          rvalue_type: TupleType, context: Context,
                                          undefined_rvalue: bool, infer_lvalue_type: bool=True) -> None:
        if self.check_rvalue_count_in_assignment(lvalues, len(rvalue_type.items), context):
            star_index = next((i for i, lv in enumerate(lvalues) if isinstance(lv, StarExpr)), len(lvalues))

            left_lvs = lvalues[:star_index]
            star_lv = cast(StarExpr, lvalues[star_index]) if star_index != len(lvalues) else None
            right_lvs = lvalues[star_index+1:]

            if not undefined_rvalue:
                # Infer rvalue again, now in the correct type context.
                lvalue_type = self.lvalue_type_for_inference(lvalues, rvalue_type)
                rvalue_type = cast(TupleType, self.accept(rvalue, lvalue_type))

            left_rv_types, star_rv_types, right_rv_types = self.split_around_star(
                                            rvalue_type.items, star_index, len(lvalues))

            for lv, rv_type in zip(left_lvs, left_rv_types):
                self.check_assignment(lv, self.temp_node(rv_type, context), infer_lvalue_type)
            if star_lv:
                nodes = [self.temp_node(rv_type, context) for rv_type in star_rv_types]
                list_expr = ListExpr(nodes)
                list_expr.set_line(context.get_line())
                self.check_assignment(star_lv.expr, list_expr, infer_lvalue_type)
            for lv, rv_type in zip(right_lvs, right_rv_types):
                self.check_assignment(lv, self.temp_node(rv_type, context), infer_lvalue_type)

    def lvalue_type_for_inference(self, lvalues: List[Node], rvalue_type: TupleType) -> Type:
        star_index = next((i for i, lv in enumerate(lvalues) if isinstance(lv, StarExpr)), len(lvalues))
        left_lvs = lvalues[:star_index]
        star_lv = cast(StarExpr, lvalues[star_index]) if star_index != len(lvalues) else None
        right_lvs = lvalues[star_index+1:]
        left_rv_types, star_rv_types, right_rv_types = self.split_around_star(
                                        rvalue_type.items, star_index, len(lvalues))

        type_parameters = []  # type: List[Type]

        def append_types_for_inference(lvs: List[Node], rv_types: List[Type]) -> None:
            for lv, rv_type in zip(lvs, rv_types):
                sub_lvalue_type, index_expr, inferred = self.check_lvalue(lv)
                if sub_lvalue_type:
                    type_parameters.append(sub_lvalue_type)
                else:  # index lvalue
                    # TODO Figure out more precise type context, probably
                    #      based on the type signature of the _set method.
                    type_parameters.append(rv_type)

        append_types_for_inference(left_lvs, left_rv_types)

        if star_lv:
            sub_lvalue_type, index_expr, inferred = self.check_lvalue(star_lv.expr)
            if sub_lvalue_type:
                type_parameters.extend([sub_lvalue_type] * len(star_rv_types))
            else:  # index lvalue
                # TODO Figure out more precise type context, probably
                #      based on the type signature of the _set method.
                type_parameters.extend(star_rv_types)

        append_types_for_inference(right_lvs, right_rv_types)

        return TupleType(type_parameters, self.named_type('builtins.tuple'))

    def split_around_star(self, items: List[T], star_index: int,
                          length: int) -> Tuple[List[T], List[T], List[T]]:
        """Splits a list of items in three to match another list of length 'length'
        that contains a starred expression at 'star_index' in the following way:

        star_index = 2, length = 5 (i.e., [a,b,*,c,d]), items = [1,2,3,4,5,6,7]
        returns in: ([1,2], [3,4,5], [6,7])
        """
        nr_right_of_star = length - star_index - 1
        right_index = nr_right_of_star if -nr_right_of_star != 0 else len(items)
        left = items[:star_index]
        star = items[star_index:right_index]
        right = items[right_index:]
        return (left, star, right)

    def type_is_iterable(self, type: Type) -> bool:
        return (is_subtype(type, self.named_generic_type('typing.Iterable',
                                                        [AnyType()])) and
                isinstance(type, Instance))

    def check_multi_assignment_from_iterable(self, lvalues: List[Node], rvalue_type: Type,
                                             context: Context, infer_lvalue_type: bool=True) -> None:
        if self.type_is_iterable(rvalue_type):
            item_type = self.iterable_item_type(cast(Instance,rvalue_type))
            for lv in lvalues:
                if isinstance(lv, StarExpr):
                    self.check_assignment(lv.expr, self.temp_node(rvalue_type, context), infer_lvalue_type)
                else:
                    self.check_assignment(lv, self.temp_node(item_type, context), infer_lvalue_type)
        else:
            self.msg.type_not_iterable(rvalue_type, context)

    def check_lvalue(self, lvalue: Node) -> Tuple[Type, IndexExpr, Var]:
        lvalue_type = None # type: Type
        index_lvalue = None # type: IndexExpr
        inferred = None # type: Var

        if self.is_definition(lvalue):
            if isinstance(lvalue, NameExpr):
                inferred = cast(Var, lvalue.node)
            else:
                m = cast(MemberExpr, lvalue)
                self.accept(m.expr)
                inferred = m.def_var
        elif isinstance(lvalue, IndexExpr):
            index_lvalue = lvalue
        elif isinstance(lvalue, MemberExpr):
            lvalue_type = self.expr_checker.analyse_ordinary_member_access(lvalue,
                                                                 True)
            self.store_type(lvalue, lvalue_type)
        elif isinstance(lvalue, NameExpr):
            lvalue_type = self.expr_checker.analyse_ref_expr(lvalue)
            self.store_type(lvalue, lvalue_type)
        elif isinstance(lvalue, TupleExpr) or isinstance(lvalue, ListExpr):
            lv = cast(Union[TupleExpr, ListExpr], lvalue)
            types = [self.check_lvalue(sub_expr)[0] for sub_expr in lv.items]
            lvalue_type = TupleType(types, self.named_type('builtins.tuple'))
        elif isinstance(lvalue, ParenExpr):
            return self.check_lvalue(lvalue.expr)
        else:
            lvalue_type = self.accept(lvalue)

        return lvalue_type, index_lvalue, inferred

    def is_definition(self, s: Node) -> bool:
        if isinstance(s, NameExpr):
            if s.is_def:
                return True
            # If the node type is not defined, this must the first assignment
            # that we process => this is a definition, even though the semantic
            # analyzer did not recognize this as such. This can arise in code
            # that uses isinstance checks, if type checking of the primary
            # definition is skipped due to an always False type check.
            node = s.node
            if isinstance(node, Var):
                return node.type is None
        elif isinstance(s, MemberExpr):
            return s.is_def
        return False

    def infer_variable_type(self, name: Var, lvalue: Node,
                            init_type: Type, context: Context) -> None:
        """Infer the type of initialized variables from initializer type."""
        if isinstance(init_type, Void):
            self.check_not_void(init_type, context)
        elif not self.is_valid_inferred_type(init_type):
            # We cannot use the type of the initialization expression for type
            # inference (it's not specific enough).
            self.fail(messages.NEED_ANNOTATION_FOR_VAR, context)
        else:
            # Infer type of the target.

            # Make the type more general (strip away function names etc.).
            init_type = strip_type(init_type)

            self.set_inferred_type(name, lvalue, init_type)

    def set_inferred_type(self, var: Var, lvalue: Node, type: Type) -> None:
        """Store inferred variable type.

        Store the type to both the variable node and the expression node that
        refers to the variable (lvalue). If var is None, do nothing.
        """
        if var:
            var.type = type
            self.store_type(lvalue, type)

    def is_valid_inferred_type(self, typ: Type) -> bool:
        """Is an inferred type invalid?

        Examples include the None type or a type with a None component.
        """
        if is_same_type(typ, NoneTyp()):
            return False
        elif isinstance(typ, Instance):
            for arg in typ.args:
                if not self.is_valid_inferred_type(arg):
                    return False
        elif isinstance(typ, TupleType):
            for item in typ.items:
                if not self.is_valid_inferred_type(item):
                    return False
        return True

    def narrow_type_from_binder(self, expr: Node, known_type: Type) -> Type:
        if expr.literal >= LITERAL_TYPE:
            restriction = self.binder.get(expr)
            if restriction:
                ans = meet_simple(known_type, restriction)
                return ans
        return known_type

    def check_simple_assignment(self, lvalue_type: Type, rvalue: Node,
                                context: Node,
                                msg: str = messages.INCOMPATIBLE_TYPES_IN_ASSIGNMENT) -> Type:
        """Checks the assignment of rvalue to a lvalue of type lvalue_type."""
        if refers_to_fullname(rvalue, 'typing.Undefined'):
            # The rvalue is just 'Undefined'; this is always valid.
            # Infer the type of 'Undefined' from the lvalue type.
            self.store_type(rvalue, lvalue_type)
            return None
        else:
            rvalue_type = self.accept(rvalue, lvalue_type)
            self.check_subtype(rvalue_type, lvalue_type, context, msg,
                               'expression has type', 'variable has type')
            return rvalue_type

    def check_indexed_assignment(self, lvalue: IndexExpr,
                                 rvalue: Node, context: Context) -> None:
        """Type check indexed assignment base[index] = rvalue.

        The lvalue argument is the base[index] expression.
        """
        basetype = self.accept(lvalue.base)
        method_type = self.expr_checker.analyse_external_member_access(
            '__setitem__', basetype, context)
        lvalue.method_type = method_type
        self.expr_checker.check_call(method_type, [lvalue.index, rvalue],
                                     [nodes.ARG_POS, nodes.ARG_POS],
                                     context)

    def visit_expression_stmt(self, s: ExpressionStmt) -> Type:
        self.accept(s.expr)

    def visit_return_stmt(self, s: ReturnStmt) -> Type:
        """Type check a return statement."""
        self.breaking_out = True
        if self.is_within_function():
            if s.expr:
                # Return with a value.
                typ = self.accept(s.expr, self.return_types[-1])
                # Returning a value of type Any is always fine.
                if not isinstance(typ, AnyType):
                    if isinstance(self.return_types[-1], Void):
                        # FuncExpr (lambda) may have a Void return.
                        # Function returning a value of type None may have a Void return.
                        if (not isinstance(self.function_stack[-1], FuncExpr) and
                                not isinstance(typ, NoneTyp)):
                            self.fail(messages.NO_RETURN_VALUE_EXPECTED, s)
                    else:
                        if self.function_stack[-1].is_coroutine: # Something similar will be needed to mix return and yield
                            # If the function is a coroutine, wrap the return type in a Future
                            typ = self.wrap_generic_type(cast(Instance,typ), cast(Instance,self.return_types[-1]), 'asyncio.futures.Future', s)
                        self.check_subtype(
                            typ, self.return_types[-1], s,
                            messages.INCOMPATIBLE_RETURN_VALUE_TYPE
                            + ": expected {}, got {}".format(self.return_types[-1], typ)
                        )
            else:
                # Return without a value. It's valid in a generator and coroutine function.
                if not self.function_stack[-1].is_generator and not self.function_stack[-1].is_coroutine:
                    if (not isinstance(self.return_types[-1], Void) and
                            not self.is_dynamic_function()):
                            self.fail(messages.RETURN_VALUE_EXPECTED, s)

    def wrap_generic_type(self, typ: Instance, rtyp: Instance, check_type: str, context: Context) -> Type:
        n_diff = self.count_nested_types(rtyp, check_type) - self.count_nested_types(typ, check_type)
        if n_diff == 1:
            return self.named_generic_type(check_type, [typ])
        elif n_diff == 0 or n_diff > 1:
            self.fail(messages.INCOMPATIBLE_RETURN_VALUE_TYPE
                + ": expected {}, got {}".format(rtyp, typ), context)
            return typ
        return typ

    def count_nested_types(self, typ: Instance, check_type: str) -> int:
        c = 0
        while is_subtype(typ, self.named_type(check_type)):
            c += 1
            typ = map_instance_to_supertype(self.named_generic_type(check_type, typ.args), self.lookup_typeinfo(check_type))
            if typ.args:
                typ = cast(Instance,typ.args[0])
            else:
                return c
        return c

    def visit_yield_stmt(self, s: YieldStmt) -> Type:
        return_type = self.return_types[-1]
        if isinstance(return_type, Instance):
            if return_type.type.fullname() != 'typing.Iterator':
                self.fail(messages.INVALID_RETURN_TYPE_FOR_YIELD, s)
                return None
            expected_item_type = return_type.args[0]
        elif isinstance(return_type, AnyType):
            expected_item_type = AnyType()
        else:
            self.fail(messages.INVALID_RETURN_TYPE_FOR_YIELD, s)
            return None
        if s.expr is None:
            actual_item_type = Void()  # type: Type
        else:
            actual_item_type = self.accept(s.expr, expected_item_type)
        self.check_subtype(actual_item_type, expected_item_type, s,
                           messages.INCOMPATIBLE_TYPES_IN_YIELD,
                           'actual type', 'expected type')

    def visit_yield_from_stmt(self, s: YieldFromStmt) -> Type:
        return_type = self.return_types[-1]
        type_func = self.accept(s.expr, return_type)
        if isinstance(type_func, Instance):
            if type_func.type.fullname() == 'asyncio.futures.Future':
                # if is a Future, in stmt don't need to do nothing
                # because the type Future[Some] jus matters to the main loop
                # that python executes, in statement we shouldn't get the Future,
                # is just for async purposes.
                self.function_stack[-1].is_coroutine = True  # Set the function as coroutine
            elif is_subtype(type_func, self.named_type('typing.Iterable')):
                # If it's and Iterable-Like, let's check the types.
                # Maybe just check if have __iter__? (like in analyse_iterable)
                self.check_iterable_yield_from(s)
            else:
                self.msg.yield_from_invalid_operand_type(type_func, s)
        elif isinstance(type_func, AnyType):
            self.check_iterable_yield_from(s)
        else:
            self.msg.yield_from_invalid_operand_type(type_func, s)

    def check_iterable_yield_from(self, s: YieldFromStmt) -> Type:
        """
            Check that return type is super type of Iterable (Maybe just check if have __iter__?)
            and compare it with the type of the expression
        """
        expected_item_type = self.return_types[-1]
        if isinstance(expected_item_type, Instance):
            if not is_subtype(expected_item_type, self.named_type('typing.Iterable')):
                self.fail(messages.INVALID_RETURN_TYPE_FOR_YIELD_FROM, s)
                return None
            elif expected_item_type.args:
                expected_item_type = map_instance_to_supertype(expected_item_type, self.lookup_typeinfo('typing.Iterable'))
                expected_item_type = expected_item_type.args[0]  # Take the item inside the iterator
        elif isinstance(expected_item_type, AnyType):
            expected_item_type = AnyType()
        else:
            self.fail(messages.INVALID_RETURN_TYPE_FOR_YIELD_FROM, s)
            return None
        if s.expr is None:
            actual_item_type = Void() # type: Type
        else:
            actual_item_type = self.accept(s.expr, expected_item_type)
            if hasattr(actual_item_type, 'args') and cast(Instance,actual_item_type).args:
                actual_item_type = map_instance_to_supertype(cast(Instance,actual_item_type), self.lookup_typeinfo('typing.Iterable'))
                actual_item_type = actual_item_type.args[0]   # Take the item inside the iterator
        self.check_subtype(actual_item_type, expected_item_type, s,
                           messages.INCOMPATIBLE_TYPES_IN_YIELD_FROM,
                           'actual type', 'expected type')

    def visit_if_stmt(self, s: IfStmt) -> Type:
        """Type check an if statement."""
        broken = True
        ending_frames = List[Frame]()
        clauses_frame = self.binder.push_frame()
        for e, b in zip(s.expr, s.body):
            t = self.accept(e)
            self.check_not_void(t, e)
            var, type, elsetype, kind = find_isinstance_check(e, self.type_map)
            if kind == ISINSTANCE_ALWAYS_FALSE:
                # XXX should issue a warning?
                pass
            else:
                # Only type check body if the if condition can be true.
                self.binder.push_frame()
                if var:
                    self.binder.push(var, type)
                self.accept(b)
                _, frame = self.binder.pop_frame()
                self.binder.allow_jump(len(self.binder.frames) - 1)
                if not self.breaking_out:
                    broken = False
                    ending_frames.append(meet_frames(clauses_frame, frame))

                self.breaking_out = False

                if var:
                    self.binder.push(var, elsetype)
            if kind == ISINSTANCE_ALWAYS_TRUE:
                # The condition is always true => remaining elif/else blocks
                # can never be reached.

                # Might also want to issue a warning
                # print("Warning: isinstance always true")
                if broken:
                    self.binder.pop_frame()
                    self.breaking_out = True
                    return None
                break
        else:
            if s.else_body:
                self.accept(s.else_body)

                if self.breaking_out and broken:
                    self.binder.pop_frame()
                    return None

                if not self.breaking_out:
                    ending_frames.append(clauses_frame)

                self.breaking_out = False
            else:
                ending_frames.append(clauses_frame)

        self.binder.pop_frame()
        self.binder.update_from_options(ending_frames)

    def visit_while_stmt(self, s: WhileStmt) -> Type:
        """Type check a while statement."""
        self.binder.push_frame()
        self.binder.push_loop_frame()
        self.accept_in_frame(IfStmt([s.expr], [s.body], None),
                             repeat_till_fixed=True)
        self.binder.pop_loop_frame()
        if s.else_body:
            self.accept(s.else_body)
        self.binder.pop_frame(False, True)

    def visit_operator_assignment_stmt(self,
                                       s: OperatorAssignmentStmt) -> Type:
        """Type check an operator assignment statement, e.g. x += 1."""
        lvalue_type = self.accept(s.lvalue)
        method = infer_operator_assignment_method(lvalue_type, s.op)
        rvalue_type, method_type = self.expr_checker.check_op(
            method, lvalue_type, s.rvalue, s)

        if isinstance(s.lvalue, IndexExpr):
            lv = cast(IndexExpr, s.lvalue)
            self.check_indexed_assignment(lv, s.rvalue, s.rvalue)
        else:
            if not is_subtype(rvalue_type, lvalue_type):
                self.msg.incompatible_operator_assignment(s.op, s)

    def visit_assert_stmt(self, s: AssertStmt) -> Type:
        self.accept(s.expr)

    def visit_raise_stmt(self, s: RaiseStmt) -> Type:
        """Type check a raise statement."""
        self.breaking_out = True
        if s.expr:
            self.type_check_raise(s.expr, s)
        if s.from_expr:
            self.type_check_raise(s.from_expr, s)

    def type_check_raise(self, e: Node, s: RaiseStmt) -> None:
        typ = self.accept(e)
        if isinstance(typ, FunctionLike):
            if typ.is_type_obj():
                # Cases like "raise/from ExceptionClass".
                typeinfo = typ.type_object()
                base = self.lookup_typeinfo('builtins.BaseException')
                if base in typeinfo.mro:
                    # Good!
                    return None
                # Else fall back to the check below (which will fail).
        self.check_subtype(typ,
                           self.named_type('builtins.BaseException'), s,
                           messages.INVALID_EXCEPTION)

    def visit_try_stmt(self, s: TryStmt) -> Type:
        """Type check a try statement."""
        completed_frames = List[Frame]()
        self.binder.push_frame()
        self.binder.try_frames.add(len(self.binder.frames) - 2)
        self.accept(s.body)
        self.binder.try_frames.remove(len(self.binder.frames) - 2)
        if s.else_body:
            self.accept(s.else_body)
        changed, frame_on_completion = self.binder.pop_frame()
        completed_frames.append(frame_on_completion)

        for i in range(len(s.handlers)):
            if s.types[i]:
                t = self.exception_type(s.types[i])
                if s.vars[i]:
                    self.check_assignment(s.vars[i],
                                           self.temp_node(t, s.vars[i]))
            self.binder.push_frame()
            self.accept(s.handlers[i])
            changed, frame_on_completion = self.binder.pop_frame()
            completed_frames.append(frame_on_completion)
        if s.else_body:
            self.binder.push_frame()
            self.accept(s.else_body)
            changed, frame_on_completion = self.binder.pop_frame()
            completed_frames.append(frame_on_completion)

        self.binder.update_from_options(completed_frames)

        if s.finally_body:
            self.accept(s.finally_body)

    def exception_type(self, n: Node) -> Type:
        if isinstance(n, ParenExpr):
            # Multiple exception types (...).
            unwrapped = self.expr_checker.strip_parens(n)
            if isinstance(unwrapped, TupleExpr):
                t = None  # type: Type
                for item in unwrapped.items:
                    tt = self.exception_type(item)
                    if t:
                        t = join_types(t, tt)
                    else:
                        t = tt
                return t
        else:
            # A single exception type; should evaluate to a type object type.
            type = self.accept(n)
            return self.check_exception_type(type, n)
        self.fail('Unsupported exception', n)
        return AnyType()

    @overload
    def check_exception_type(self, type: FunctionLike,
                             context: Context) -> Type:
        item = type.items()[0]
        ret = item.ret_type
        if (is_subtype(ret, self.named_type('builtins.BaseException'))
                and item.is_type_obj()):
            return ret
        else:
            self.fail(messages.INVALID_EXCEPTION_TYPE, context)
            return AnyType()

    @overload
    def check_exception_type(self, type: AnyType, context: Context) -> Type:
        return AnyType()

    @overload
    def check_exception_type(self, type: Type, context: Context) -> Type:
        self.fail(messages.INVALID_EXCEPTION_TYPE, context)
        return AnyType()

    def visit_for_stmt(self, s: ForStmt) -> Type:
        """Type check a for statement."""
        item_type = self.analyse_iterable_item_type(s.expr)
        self.analyse_index_variables(s.index, item_type, s)
        self.binder.push_frame()
        self.binder.push_loop_frame()
        self.accept_in_frame(s.body, repeat_till_fixed=True)
        self.binder.pop_loop_frame()
        if s.else_body:
            self.accept(s.else_body)
        self.binder.pop_frame(False, True)

    def analyse_iterable_item_type(self, expr: Node) -> Type:
        """Analyse iterable expression and return iterator item type."""
        iterable = self.accept(expr)

        self.check_not_void(iterable, expr)
        if isinstance(iterable, TupleType):
            joined = NoneTyp()  # type: Type
            for item in iterable.items:
                joined = join_types(joined, item)
            if isinstance(joined, ErrorType):
                self.fail(messages.CANNOT_INFER_ITEM_TYPE, expr)
                return AnyType()
            return joined
        else:
            # Non-tuple iterable.
            self.check_subtype(iterable,
                               self.named_generic_type('typing.Iterable',
                                                       [AnyType()]),
                               expr, messages.ITERABLE_EXPECTED)

            echk = self.expr_checker
            method = echk.analyse_external_member_access('__iter__', iterable,
                                                         expr)
            iterator = echk.check_call(method, [], [], expr)[0]
            if self.pyversion >= 3:
                nextmethod = '__next__'
            else:
                nextmethod = 'next'
            method = echk.analyse_external_member_access(nextmethod, iterator,
                                                         expr)
            return echk.check_call(method, [], [], expr)[0]

    def analyse_index_variables(self, index: Node, item_type: Type,
                                context: Context) -> None:
        """Type check or infer for loop or list comprehension index vars."""
        self.check_assignment(index, self.temp_node(item_type, context))

    def visit_del_stmt(self, s: DelStmt) -> Type:
        if isinstance(s.expr, IndexExpr):
            e = cast(IndexExpr, s.expr)  # Cast
            m = MemberExpr(e.base, '__delitem__')
            m.line = s.line
            c = CallExpr(m, [e.index], [nodes.ARG_POS], [None])
            c.line = s.line
            return c.accept(self)
        else:
            s.expr.accept(self)
            return None

    def visit_decorator(self, e: Decorator) -> Type:
        e.func.accept(self)
        sig = self.function_type(e.func)  # type: Type
        # Process decorators from the inside out.
        for i in range(len(e.decorators)):
            n = len(e.decorators) - 1 - i
            dec = self.accept(e.decorators[n])
            temp = self.temp_node(sig)
            sig, t2 = self.expr_checker.check_call(dec, [temp],
                                                   [nodes.ARG_POS], e)
        sig = cast(FunctionLike, sig)
        sig = set_callable_name(sig, e.func)
        e.var.type = sig
        e.var.is_ready = True

    def visit_with_stmt(self, s: WithStmt) -> Type:
        echk = self.expr_checker
        for expr, name in zip(s.expr, s.name):
            ctx = self.accept(expr)
            enter = echk.analyse_external_member_access('__enter__', ctx, expr)
            obj = echk.check_call(enter, [], [], expr)[0]
            if name:
                self.check_assignment(name, self.temp_node(obj, expr))
            exit = echk.analyse_external_member_access('__exit__', ctx, expr)
            arg = self.temp_node(AnyType(), expr)
            echk.check_call(exit, [arg] * 3, [nodes.ARG_POS] * 3, expr)
        self.accept(s.body)

    def visit_print_stmt(self, s: PrintStmt) -> Type:
        for arg in s.args:
            self.accept(arg)

    #
    # Expressions
    #

    def visit_name_expr(self, e: NameExpr) -> Type:
        return self.expr_checker.visit_name_expr(e)

    def visit_paren_expr(self, e: ParenExpr) -> Type:
        return self.expr_checker.visit_paren_expr(e)

    def visit_call_expr(self, e: CallExpr) -> Type:
        result = self.expr_checker.visit_call_expr(e)
        self.breaking_out = False
        return result

    def visit_yield_from_expr(self, e: YieldFromExpr) -> Type:
        # result = self.expr_checker.visit_yield_from_expr(e)
        result = self.accept(e.expr)
        result_instance = cast(Instance, result)
        if result_instance.type.fullname() == "asyncio.futures.Future":
            self.function_stack[-1].is_coroutine = True  # Set the function as coroutine
            result = result_instance.args[0]  # Set the return type as the type inside
        elif is_subtype(result, self.named_type('typing.Iterable')):
            # TODO
            # Check return type Iterator[Some]
            # Maybe set result like in the Future
            pass
        else:
            # self.msg.yield_from_invalid_operand_type(e.expr, e)
            self.msg.yield_from_invalid_operand_type(e.expr.accept(self), e)
        return result

    def visit_member_expr(self, e: MemberExpr) -> Type:
        return self.expr_checker.visit_member_expr(e)

    def visit_break_stmt(self, s: BreakStmt) -> Type:
        self.breaking_out = True
        self.binder.allow_jump(self.binder.loop_frames[-1] - 1)
        return None

    def visit_continue_stmt(self, s: ContinueStmt) -> Type:
        self.breaking_out = True
        self.binder.allow_jump(self.binder.loop_frames[-1])
        return None

    def visit_int_expr(self, e: IntExpr) -> Type:
        return self.expr_checker.visit_int_expr(e)

    def visit_str_expr(self, e: StrExpr) -> Type:
        return self.expr_checker.visit_str_expr(e)

    def visit_bytes_expr(self, e: BytesExpr) -> Type:
        return self.expr_checker.visit_bytes_expr(e)

    def visit_unicode_expr(self, e: UnicodeExpr) -> Type:
        return self.expr_checker.visit_unicode_expr(e)

    def visit_float_expr(self, e: FloatExpr) -> Type:
        return self.expr_checker.visit_float_expr(e)

    def visit_complex_expr(self, e: ComplexExpr) -> Type:
        return self.expr_checker.visit_complex_expr(e)

    def visit_op_expr(self, e: OpExpr) -> Type:
        return self.expr_checker.visit_op_expr(e)

    def visit_comparison_expr(self, e: ComparisonExpr) -> Type:
        return self.expr_checker.visit_comparison_expr(e)

    def visit_unary_expr(self, e: UnaryExpr) -> Type:
        return self.expr_checker.visit_unary_expr(e)

    def visit_index_expr(self, e: IndexExpr) -> Type:
        return self.expr_checker.visit_index_expr(e)

    def visit_cast_expr(self, e: CastExpr) -> Type:
        return self.expr_checker.visit_cast_expr(e)

    def visit_super_expr(self, e: SuperExpr) -> Type:
        return self.expr_checker.visit_super_expr(e)

    def visit_type_application(self, e: TypeApplication) -> Type:
        return self.expr_checker.visit_type_application(e)

    def visit_type_var_expr(self, e: TypeVarExpr) -> Type:
        # TODO: Perhaps return a special type used for type variables only?
        return AnyType()

    def visit_namedtuple_expr(self, e: NamedTupleExpr) -> Type:
        # TODO: Perhaps return a type object type?
        return AnyType()

    def visit_list_expr(self, e: ListExpr) -> Type:
        return self.expr_checker.visit_list_expr(e)

    def visit_set_expr(self, e: SetExpr) -> Type:
        return self.expr_checker.visit_set_expr(e)

    def visit_tuple_expr(self, e: TupleExpr) -> Type:
        return self.expr_checker.visit_tuple_expr(e)

    def visit_dict_expr(self, e: DictExpr) -> Type:
        return self.expr_checker.visit_dict_expr(e)

    def visit_slice_expr(self, e: SliceExpr) -> Type:
        return self.expr_checker.visit_slice_expr(e)

    def visit_func_expr(self, e: FuncExpr) -> Type:
        return self.expr_checker.visit_func_expr(e)

    def visit_list_comprehension(self, e: ListComprehension) -> Type:
        return self.expr_checker.visit_list_comprehension(e)

    def visit_set_comprehension(self, e: SetComprehension) -> Type:
        return self.expr_checker.visit_set_comprehension(e)

    def visit_generator_expr(self, e: GeneratorExpr) -> Type:
        return self.expr_checker.visit_generator_expr(e)

    def visit_dictionary_comprehension(self, e: DictionaryComprehension) -> Type:
        return self.expr_checker.visit_dictionary_comprehension(e)

    def visit_undefined_expr(self, e: UndefinedExpr) -> Type:
        return self.expr_checker.visit_undefined_expr(e)

    def visit_temp_node(self, e: TempNode) -> Type:
        return e.type

    def visit_conditional_expr(self, e: ConditionalExpr) -> Type:
        return self.expr_checker.visit_conditional_expr(e)

    #
    # Helpers
    #

    def check_subtype(self, subtype: Type, supertype: Type, context: Context,
                      msg: str = messages.INCOMPATIBLE_TYPES,
                      subtype_label: str = None,
                      supertype_label: str = None) -> None:
        """Generate an error if the subtype is not compatible with
        supertype."""
        if not is_subtype(subtype, supertype):
            if isinstance(subtype, Void):
                self.msg.does_not_return_value(subtype, context)
            else:
                extra_info = []  # type: List[str]
                if subtype_label is not None:
                    extra_info.append(subtype_label + ' ' + self.msg.format(subtype, verbose=True))
                if supertype_label is not None:
                    extra_info.append(supertype_label + ' ' + self.msg.format(supertype,
                                                                              verbose=True))
                if extra_info:
                    msg += ' (' + ', '.join(extra_info) + ')'
                self.fail(msg, context)

    def named_type(self, name: str) -> Instance:
        """Return an instance type with type given by the name and no
        type arguments. For example, named_type('builtins.object')
        produces the object type.
        """
        # Assume that the name refers to a type.
        sym = self.lookup_qualified(name)
        return Instance(cast(TypeInfo, sym.node), [])

    def named_generic_type(self, name: str, args: List[Type]) -> Instance:
        """Return an instance with the given name and type arguments.

        Assume that the number of arguments is correct.  Assume that
        the name refers to a compatible generic type.
        """
        return Instance(self.lookup_typeinfo(name), args)

    def lookup_typeinfo(self, fullname: str) -> TypeInfo:
        # Assume that the name refers to a class.
        sym = self.lookup_qualified(fullname)
        return cast(TypeInfo, sym.node)

    def type_type(self) -> Instance:
        """Return instance type 'type'."""
        return self.named_type('builtins.type')

    def object_type(self) -> Instance:
        """Return instance type 'object'."""
        return self.named_type('builtins.object')

    def bool_type(self) -> Instance:
        """Return instance type 'bool'."""
        return self.named_type('builtins.bool')

    def str_type(self) -> Instance:
        """Return instance type 'str'."""
        return self.named_type('builtins.str')

    def check_type_equivalency(self, t1: Type, t2: Type, node: Context,
                               msg: str = messages.INCOMPATIBLE_TYPES) -> None:
        """Generate an error if the types are not equivalent. The
        dynamic type is equivalent with all types.
        """
        if not is_equivalent(t1, t2):
            self.fail(msg, node)

    def store_type(self, node: Node, typ: Type) -> None:
        """Store the type of a node in the type map."""
        self.type_map[node] = typ

    def is_dynamic_function(self) -> bool:
        return len(self.dynamic_funcs) > 0 and self.dynamic_funcs[-1]

    def lookup(self, name: str, kind: int) -> SymbolTableNode:
        """Look up a definition from the symbol table with the given name.
        TODO remove kind argument
        """
        if self.locals is not None and name in self.locals:
            return self.locals[name]
        elif name in self.globals:
            return self.globals[name]
        else:
            b = self.globals.get('__builtins__', None)
            if b:
                table = cast(MypyFile, b.node).names
                if name in table:
                    return table[name]
            raise KeyError('Failed lookup: {}'.format(name))

    def lookup_qualified(self, name: str) -> SymbolTableNode:
        if '.' not in name:
            return self.lookup(name, GDEF)  # FIX kind
        else:
            parts = name.split('.')
            n = self.modules[parts[0]]
            for i in range(1, len(parts) - 1):
                n = cast(MypyFile, n.names.get(parts[i], None).node)
            return n.names[parts[-1]]

    def enter(self) -> None:
        self.locals = SymbolTable()

    def leave(self) -> None:
        self.locals = None

    def is_within_function(self) -> bool:
        """Are we currently type checking within a function?

        I.e. not at class body or at the top level.
        """
        return self.return_types != []

    def check_not_void(self, typ: Type, context: Context) -> None:
        """Generate an error if the type is Void."""
        if isinstance(typ, Void):
            self.msg.does_not_return_value(typ, context)

    def temp_node(self, t: Type, context: Context = None) -> Node:
        """Create a temporary node with the given, fixed type."""
        temp = TempNode(t)
        if context:
            temp.set_line(context.get_line())
        return temp

    def fail(self, msg: str, context: Context) -> None:
        """Produce an error message."""
        self.msg.fail(msg, context)

    def iterable_item_type(self, instance: Instance) -> Type:
        iterable = map_instance_to_supertype(
            instance,
            self.lookup_typeinfo('typing.Iterable'))
        return iterable.args[0]

    def function_type(self, func: FuncBase) -> FunctionLike:
        return function_type(func, self.named_type('builtins.function'))

    def method_type(self, func: FuncBase) -> FunctionLike:
        return method_type(func, self.named_type('builtins.function'))


def map_type_from_supertype(typ: Type, sub_info: TypeInfo,
                            super_info: TypeInfo) -> Type:
    """Map type variables in a type defined in a supertype context to be valid
    in the subtype context. Assume that the result is unique; if more than
    one type is possible, return one of the alternatives.

    For example, assume

    . class D(Generic[S]) ...
    . class C(D[E[T]], Generic[T]) ...

    Now S in the context of D would be mapped to E[T] in the context of C.
    """
    # Create the type of self in subtype, of form t[a1, ...].
    inst_type = self_type(sub_info)
    if isinstance(inst_type, TupleType):
        inst_type = inst_type.fallback
    # Map the type of self to supertype. This gets us a description of the
    # supertype type variables in terms of subtype variables, i.e. t[t1, ...]
    # so that any type variables in tN are to be interpreted in subtype
    # context.
    inst_type = map_instance_to_supertype(inst_type, super_info)
    # Finally expand the type variables in type with those in the previously
    # constructed type. Note that both type and inst_type may have type
    # variables, but in type they are interpreterd in supertype context while
    # in inst_type they are interpreted in subtype context. This works even if
    # the names of type variables in supertype and subtype overlap.
    return expand_type_by_instance(typ, inst_type)


def get_undefined_tuple(rvalue: Node, tuple_type: Instance) -> Type:
    """Get tuple type corresponding to a tuple of Undefined values.

    The type is Tuple[Any, ...]. If rvalue is not of the right form, return
    None.
    """
    if isinstance(rvalue, TupleExpr):
        for item in rvalue.items:
            if not refers_to_fullname(item, 'typing.Undefined'):
                break
        else:
            return TupleType([AnyType()] * len(rvalue.items), tuple_type)
    return None


def find_isinstance_check(node: Node,
                          type_map: Dict[Node, Type]) -> Tuple[Node, Type, Type, int]:
    """Check if node is an isinstance(variable, type) check.

    If successful, return tuple (variable, target-type, else-type,
    kind); otherwise, return (None, AnyType, AnyType, -1).

    When successful, the kind takes one of these values:

      ISINSTANCE_OVERLAPPING: The type of variable and the target type are
          partially overlapping => the test result can be True or False.
      ISINSTANCE_ALWAYS_TRUE: The target type at least as general as the
          variable type => the test is always True.
      ISINSTANCE_ALWAYS_FALSE: The target type and the variable type are not
          overlapping => the test is always False.
    """
    if isinstance(node, CallExpr):
        if refers_to_fullname(node.callee, 'builtins.isinstance'):
            expr = node.args[0]
            if expr.literal == LITERAL_TYPE:
                type = get_isinstance_type(node.args[1], type_map)
                if type:
                    vartype = type_map[expr]
                    kind = ISINSTANCE_OVERLAPPING
                    elsetype = vartype
                    if vartype:
                        if is_proper_subtype(vartype, type):
                            kind = ISINSTANCE_ALWAYS_TRUE
                            elsetype = None
                        elif not is_overlapping_types(vartype, type):
                            kind = ISINSTANCE_ALWAYS_FALSE
                        else:
                            elsetype = restrict_subtype_away(vartype, type)
                    return expr, type, elsetype, kind
    # Not a supported isinstance check
    return None, AnyType(), AnyType(), -1


def get_isinstance_type(node: Node, type_map: Dict[Node, Type]) -> Type:
    type = type_map[node]
    if isinstance(type, FunctionLike):
        if type.is_type_obj():
            # Type variables may be present -- erase them, which is the best
            # we can do (outside disallowing them here).
            return erase_typevars(type.items()[0].ret_type)
    return None


def expand_node(defn: Node, map: Dict[int, Type]) -> Node:
    visitor = TypeTransformVisitor(map)
    return defn.accept(visitor)


def expand_func(defn: FuncItem, map: Dict[int, Type]) -> FuncItem:
    return cast(FuncItem, expand_node(defn, map))


class TypeTransformVisitor(TransformVisitor):
    def __init__(self, map: Dict[int, Type]) -> None:
        super().__init__()
        self.map = map

    def type(self, type: Type) -> Type:
        return expand_type(type, self.map)


def is_unsafe_overlapping_signatures(signature: Type, other: Type) -> bool:
    """Check if two signatures may be unsafely overlapping.

    Two signatures s and t are overlapping if both can be valid for the same
    statically typed values and the return types are incompatible.

    Assume calls are first checked against 'signature', then against 'other'.
    Thus if 'signature' is more general than 'other', there is no unsafe
    overlapping.

    TODO If argument types vary covariantly, the return type may vary
         covariantly as well.
    """
    if isinstance(signature, Callable):
        if isinstance(other, Callable):
            # TODO varargs
            # TODO keyword args
            # TODO erasure
            # TODO allow to vary covariantly
            # Check if the argument counts are overlapping.
            min_args = max(signature.min_args, other.min_args)
            max_args = min(len(signature.arg_types), len(other.arg_types))
            if min_args > max_args:
                # Argument counts are not overlapping.
                return False
            # Signatures are overlapping iff if they are overlapping for the
            # smallest common argument count.
            for i in range(min_args):
                t1 = signature.arg_types[i]
                t2 = other.arg_types[i]
                if not is_overlapping_types(t1, t2):
                    return False
            # All arguments types for the smallest common argument count are
            # overlapping => the signature is overlapping. The overlapping is
            # safe if the return types are identical.
            if is_same_type(signature.ret_type, other.ret_type):
                return False
            # If the first signature has more general argument types, the
            # latter will never be called
            if is_more_general_arg_prefix(signature, other):
                return False
            return not is_more_precise_signature(signature, other)
    return True


def is_more_general_arg_prefix(t: FunctionLike, s: FunctionLike) -> bool:
    """Does t have wider arguments than s?"""
    # TODO should an overload with additional items be allowed to be more
    #      general than one with fewer items (or just one item)?
    # TODO check argument kinds
    if isinstance(t, Callable):
        if isinstance(s, Callable):
            return all(is_proper_subtype(args, argt)
                       for argt, args in zip(t.arg_types, s.arg_types))
    elif isinstance(t, FunctionLike):
        if isinstance(s, FunctionLike):
            if len(t.items()) == len(s.items()):
                return all(is_same_arg_prefix(items, itemt)
                           for items, itemt in zip(t.items(), s.items()))
    return False


def is_same_arg_prefix(t: Callable, s: Callable) -> bool:
    # TODO check argument kinds
    return all(is_same_type(argt, args)
               for argt, args in zip(t.arg_types, s.arg_types))


def is_more_precise_signature(t: Callable, s: Callable) -> bool:
    """Is t more precise than s?

    A signature t is more precise than s if all argument types and the return
    type of t are more precise than the corresponding types in s.

    Assume that the argument kinds and names are compatible, and that the
    argument counts are overlapping.
    """
    # TODO generic function types
    # Only consider the common prefix of argument types.
    for argt, args in zip(t.arg_types, s.arg_types):
        if not is_more_precise(argt, args):
            return False
    return is_more_precise(t.ret_type, s.ret_type)


def infer_operator_assignment_method(type: Type, operator: str) -> str:
    """Return the method used for operator assignment for given value type.

    For example, if operator is '+', return '__iadd__' or '__add__' depending
    on which method is supported by the type.
    """
    method = nodes.op_methods[operator]
    if isinstance(type, Instance):
        if operator in nodes.ops_with_inplace_method:
            inplace = '__i' + method[2:]
            if type.type.has_readable_member(inplace):
                method = inplace
    return method<|MERGE_RESOLUTION|>--- conflicted
+++ resolved
@@ -17,12 +17,8 @@
     Context, ListComprehension, ConditionalExpr, GeneratorExpr,
     Decorator, SetExpr, PassStmt, TypeVarExpr, UndefinedExpr, PrintStmt,
     LITERAL_TYPE, BreakStmt, ContinueStmt, ComparisonExpr, StarExpr,
-<<<<<<< HEAD
     YieldFromExpr, YieldFromStmt, NamedTupleExpr, SetComprehension,
-    DictionaryComprehension
-=======
-    YieldFromExpr, YieldFromStmt, NamedTupleExpr, ComplexExpr
->>>>>>> 2d7bdc87
+    DictionaryComprehension, ComplexExpr
 )
 from mypy.nodes import function_type, method_type
 from mypy import nodes
